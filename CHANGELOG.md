--- conflicted
+++ resolved
@@ -1,7 +1,6 @@
 # Changelog
 
 ## Unreleased
-<<<<<<< HEAD
 ### Added
 - `query::Entries` struct to allow access to certain component columns through an `Entry` API.
 - `query::Entry` struct to allow access to an individual entity's components, respecting a restricting superset of views.
@@ -13,10 +12,8 @@
 - `System` and `ParSystem` now each have an `EntryViews` associated type.
 - `System` and `ParSystem`'s `run()` method now takes one argument, which is simply a `query::Result`.
 - Scheduling now takes into account a system's `EntryViews` when creating stages.
-=======
 
 ## 0.6.1 - 2023-03-21
->>>>>>> 044cb341
 ### Fixed
 - Querying with empty component views no longer iterates endlessly. It now iterates once for each entity filtered, despite no components being viewed.
 
