macro_rules! define_null {
    () => {
        /// Represents the end of a heterogeneous list.
        ///
        /// This struct is used when defining heterogeneous lists. Normally, it will be constructed
        /// by a macro and the user will not have to interact directly with it. `Null` is placed at
        /// the inner-most level of the nested tuples that make up a heterogeneous list to denote
        /// the end of the list.
        #[derive(Clone, Copy, Debug, Default, Eq, Hash, Ord, PartialEq, PartialOrd)]
        pub struct Null;

        #[cfg(feature = "serde")]
        #[cfg_attr(doc_cfg, doc(cfg(feature = "serde")))]
        mod impl_serde {
            use super::Null;
            use core::fmt;
            use serde::{de, de::Visitor, Deserialize, Deserializer, Serialize, Serializer};

            impl Serialize for Null {
                fn serialize<S>(&self, serializer: S) -> Result<S::Ok, S::Error>
                where
                    S: Serializer,
                {
                    serializer.serialize_unit_struct("Null")
                }
            }

            impl<'de> Deserialize<'de> for Null {
                fn deserialize<D>(deserializer: D) -> Result<Self, D::Error>
                where
                    D: Deserializer<'de>,
                {
                    struct NullVisitor;

                    impl<'de> Visitor<'de> for NullVisitor {
                        type Value = Null;

                        fn expecting(&self, formatter: &mut fmt::Formatter) -> fmt::Result {
                            formatter.write_str("struct Null")
                        }

                        fn visit_unit<E>(self) -> Result<Self::Value, E>
                        where
                            E: de::Error,
                        {
                            Ok(Null)
                        }
                    }

                    deserializer.deserialize_unit_struct("Null", NullVisitor)
                }
            }
        }
    };
}

<<<<<<< HEAD
pub(crate) use define_null;

#[cfg(test)]
mod tests {
    use super::*;
    #[cfg(feature = "serde")]
    use serde_test::{assert_de_tokens, assert_de_tokens_error, assert_tokens, Token};

    define_null!();

    #[cfg(feature = "serde")]
    #[test]
    fn serialize_deserialize() {
        assert_tokens(&Null, &[Token::UnitStruct { name: "Null" }]);
    }

    #[cfg(feature = "serde")]
    #[test]
    fn deserialize_from_unit() {
        assert_de_tokens(&Null, &[Token::Unit]);
    }

    #[cfg(feature = "serde")]
    #[test]
    fn deserialize_from_invalid_type() {
        assert_de_tokens_error::<Null>(
            &[Token::U32(42)],
            "invalid type: integer `42`, expected struct Null",
        );
    }
}
=======
macro_rules! define_null_uninstantiable {
    () => {
        /// Represents the end of a heterogeneous list.
        ///
        /// This enum is used when defining heterogeneous lists. Normally, it will be provided
        /// by a macro and the user will not have to interact directly with it. `Null` is placed at
        /// the inner-most level of the nested tuples that make up a heterogeneous list to denote
        /// the end of the list.
        ///
        /// Since this is an empty enum, it is not able to be instantiated.
        pub enum Null {}
    };
}

pub(crate) use define_null;
pub(crate) use define_null_uninstantiable;
>>>>>>> 3a0a447a
<|MERGE_RESOLUTION|>--- conflicted
+++ resolved
@@ -54,8 +54,22 @@
     };
 }
 
-<<<<<<< HEAD
+macro_rules! define_null_uninstantiable {
+    () => {
+        /// Represents the end of a heterogeneous list.
+        ///
+        /// This enum is used when defining heterogeneous lists. Normally, it will be provided
+        /// by a macro and the user will not have to interact directly with it. `Null` is placed at
+        /// the inner-most level of the nested tuples that make up a heterogeneous list to denote
+        /// the end of the list.
+        ///
+        /// Since this is an empty enum, it is not able to be instantiated.
+        pub enum Null {}
+    };
+}
+
 pub(crate) use define_null;
+pub(crate) use define_null_uninstantiable;
 
 #[cfg(test)]
 mod tests {
@@ -85,22 +99,4 @@
             "invalid type: integer `42`, expected struct Null",
         );
     }
-}
-=======
-macro_rules! define_null_uninstantiable {
-    () => {
-        /// Represents the end of a heterogeneous list.
-        ///
-        /// This enum is used when defining heterogeneous lists. Normally, it will be provided
-        /// by a macro and the user will not have to interact directly with it. `Null` is placed at
-        /// the inner-most level of the nested tuples that make up a heterogeneous list to denote
-        /// the end of the list.
-        ///
-        /// Since this is an empty enum, it is not able to be instantiated.
-        pub enum Null {}
-    };
-}
-
-pub(crate) use define_null;
-pub(crate) use define_null_uninstantiable;
->>>>>>> 3a0a447a
+}